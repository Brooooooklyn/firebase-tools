--- conflicted
+++ resolved
@@ -1,6 +1,5 @@
 import * as clc from "cli-color";
 
-import { FirebaseError } from "../../error";
 import { Options } from "../../options";
 import { ensureCloudBuildEnabled } from "./ensureCloudBuildEnabled";
 import { functionMatchesAnyGroup, getFilterGroups } from "./functionsDeployHelper";
@@ -14,13 +13,8 @@
 import * as getProjectId from "../../getProjectId";
 import * as runtimes from "./runtimes";
 import * as validate from "./validate";
-<<<<<<< HEAD
-import { Options } from "../../options";
-import { Config } from "../../config";
 import * as utils from "../../utils";
-=======
 import { logger } from "../../logger";
->>>>>>> 9718f472
 
 export async function prepare(
   context: args.Context,
@@ -31,23 +25,11 @@
     return;
   }
 
-<<<<<<< HEAD
-  const sourceDirName = options.config.src.functions.source;
-  if (!sourceDirName) {
-    throw new FirebaseError(
-      `No functions code detected at default location (./functions), and no functions.source defined in firebase.json`
-    );
-  }
-  const sourceDir = options.config.path(sourceDirName);
-  const projectDir = options.config.projectDir;
-  const projectId = getProjectId(options);
-=======
   const runtimeDelegate = await runtimes.getRuntimeDelegate(context, options);
   logger.debug(`Validating ${runtimeDelegate.name} source`);
   await runtimeDelegate.validate();
   logger.debug(`Building ${runtimeDelegate.name} source`);
   await runtimeDelegate.build();
->>>>>>> 9718f472
 
   const projectId = getProjectId(options);
 
